use std::{
    collections::{HashMap, BTreeMap},
    io::{BufRead, BufReader, BufWriter, Write},
    path::Path,
    fs::File, error::Error,
};

use crate::{io::vcf::reader::vcfreader::VCFReader};
use crate::io::vcf::sampletag::SampleTag;

use log::{warn};
use rand::seq::SliceRandom;

/// Input sample panel definition file reader (`.panel` extension)
/// ### File characteristics:
/// - Tab-separated fields
/// - Columns: <Sample-id>  <Super-pop-id>    <pop-id>    <gender (optional)>
/// ### Fields:
/// - source_file: path to the source `.panel` file
/// - samples: HashMap with K: (String) <pop-id> | V: Vec<SampleTag>
#[derive(Debug, Clone)]
pub struct VCFPanelReader<'a> {
    pub source_file : &'a Path,
    pub samples: HashMap<String, Vec<SampleTag>>,
}



impl<'a> VCFPanelReader<'a> {
    /// Instantiate a Panel-definition from a `.panel` file
    /// # Arguments:
    /// - `panel_path`: path leading to the `.panel` file.
    /// # TODO: Convert this into ::from()
    pub fn new(panel_path: &Path) -> std::io::Result<VCFPanelReader> {
        let source = BufReader::new(File::open(panel_path)?);
        let samples = Self::parse(source)?;
        Ok(VCFPanelReader{samples, source_file: panel_path})
    }

    /// Copy and subset the source `.panel` files.
    /// The output file will only contain entries that are contained within the `samples` field.
    /// # Fields
    /// - `output_dir`: path leading to the output `.panel` file.
    pub fn copy_from_source(&self, output_dir: &Path) -> std::io::Result<()> {
        let source     = BufReader::new(File::open(self.source_file)?);
        let mut writer = BufWriter::new(File::create(output_dir)?);
        for line in source.lines(){
            let line = line?;
            let split_line = line.split('\t').collect::<Vec<&str>>();
            let (id, pop) = (split_line[0], split_line[1]);
<<<<<<< HEAD
            if self.samples.get(pop).unwrap_or(&Vec::new()).contains(&SampleTag::new(id, None)) {
                writer.write(format!("{line}\n").as_bytes())?;
=======
            if self.samples[pop].contains(&SampleTag::new(id, None)) {
                writer.write_all(format!("{line}\n").as_bytes())?;
>>>>>>> 3aeb84e1
            }
        }
        Ok(())
    }

    /// Return a random subsample of contaminating individuals, from given populations and number of individuals.
    /// # Arguments:
    /// - `contam_pop`: Vector of (super-)population-ids. Each entry corresponds to a given pileup individual.
    /// - `contam_num_ind`: Vector of user-defined required-individuals. Each entry corresponds to a given pileup individual.
    /// 
    /// # Output:
    /// A vector of vectors of SampleTags.
    /// - Each vector[i] is of size contam_num_ind[i]
    /// - Each SampleTag within vector[i] has been randomly sampled (without replacement) from contam_pop[i]
    /// 
    /// # Behavior:
    /// - `When contam_pop.len()` and `contam_num_ind.len()` differ, indices and values are expected to wrap around,
    ///    according to the smallest vector length out of the two. 
    pub fn fetch_contaminants(&self, contam_pop: &[String], contam_num_ind: &Vec<usize>) -> Result<Vec<Vec<SampleTag>>, Box<dyn Error>> {
        let mut samples_contam_tags: Vec<Vec<SampleTag>> = Vec::new();

        // ---- Loop along `contam_num_ind` and populate `samples_contam_tags` with n sampletags.
        for num in contam_num_ind {
            let mut contam_ind_tags : Vec<SampleTag> = Vec::new();

            // ---- Wrap if contam_pop.len() < contam_num_ind.len() OR if contam_pop.len() > contam_num_ind.len()
            let contam_pop = &contam_pop[*num % std::cmp::min(contam_num_ind.len(), contam_pop.len())];

            // ---- Randomly sample n sampletags
            for _ in 0..*num {
                let contam_sample_tag = self.random_sample(contam_pop, None)?.unwrap().clone();
                contam_ind_tags.push(contam_sample_tag);
            }
            samples_contam_tags.push(contam_ind_tags);
        }
        Ok(samples_contam_tags)
    }

    /// Randomly sample a SampleTag, given a population-id. Optionally subsample our panel before sampling.
    /// # Arguments:
    /// - `pop`: (super-)Population-id string
    /// - `exclude`: Optional vector of sample tags to exclude from our sampling batch.
    ///    Thus, any provided sample tag cannot become a return value.
    pub fn random_sample(&self, pop: &String, exclude: Option<&Vec<&SampleTag>>) -> Result<Option<&SampleTag>, Box<dyn Error>> {
        // Extract the vector of candidate SampleTags using the provided population-id.
        // Bailout if `pop` does not match anything.
        let candidates = match self.samples.get(pop) {
            Some(sample_vec) => sample_vec,
            None => return Err(format!("Could not fetch random sample using population tag: \"{pop}\"").into())
        };

        let candidate = match exclude {
            // If there are sample tags to exclude, pre-filter out these SampleTags from `self.samples` before random sampling.
            Some(tag_vec) => {
                candidates.iter()
                    .filter(|sample| ! tag_vec.contains(sample))
                    .collect::<Vec<&SampleTag>>()
                    .choose(&mut rand::thread_rng())
                    .copied()
            },
            // If there are no sampleTag to exclude, directly proceed to random sampling.
            None => candidates.choose(&mut rand::thread_rng())
        };
        Ok(candidate)
    }

    /// Subset `self.samples` with entries matching the provided `subset_pops`.
    /// # Arguments:
    /// - `subset_pops`: slice of (super-)population-id.
    pub fn subset_panel(&mut self, subset_pops: &[String]) {
        self.samples.retain(|key,_| subset_pops.contains(key));
    }

    /// Convert the `self.samples` HashMap<String, Vec<SampleTag>> into a transposed BTreeMap<SampleTag, String>.
    pub fn into_transposed_btreemap(&self) -> BTreeMap<SampleTag, String> {
        let mut transposed_data = BTreeMap::new();
        for (key, values) in self.samples.iter(){
            for value in values.iter() {
                transposed_data.insert(value.clone(), key.clone());
            }
        }
        transposed_data
    }

    /// Pretty self-explanatory: sort each Vec<SampleTag> found within `self.samples`
    pub fn sort_panel(&mut self){
        self.samples.iter_mut().for_each(|(_, tag_vec)| tag_vec.sort());
    }

    /// Parse the provided input `.panel` definition file. and populate the `self.samples`
    pub fn parse(source: BufReader<File>) -> std::io::Result<HashMap<String, Vec<SampleTag>>> {
        let mut output: HashMap<String, Vec<SampleTag>> = HashMap::new();
        for line in source.lines(){
            let line = line?;
            let line: Vec<&str> = line.split('\t').collect();
            let sample_idx = None;
            output.entry(line[1].into()).or_insert(Vec::new()).push(SampleTag::new(line[0], sample_idx)); // Key == Super-pop
            output.entry(line[2].into()).or_insert(Vec::new()).push(SampleTag::new(line[0], sample_idx)); // Key == Pop
        }
        Ok(output)
    }

    /// Read a VCF file, search through its header for samples indices, and assign a field-index to each SampleTag found within `self.samples`
    /// # Arguments:
    /// - `vcf`: Path to the  targeted `.vcf` file. 
    pub fn assign_vcf_indexes(&mut self, vcf: &Path)  -> std::io::Result<()> {

        let reader = VCFReader::new(vcf, 0)?;
        let header = &reader.samples();

        // ---- The intersect between the input panel file and the vcf might not be perfect -> Keep a record of missing entries.
        let mut skipped_entries = Vec::new();

        // ---- Loop along lines and assign indices for each vcf entry.
        for sample_tags in self.samples.values_mut(){
            for sample_tag in sample_tags.iter_mut() {
                let sample_idx = match header.iter().position(|id| id == sample_tag.id()){
                    Some(idx) => idx - 9, // Correct for previous fields.
                    None => {skipped_entries.push(sample_tag.id()); continue}
                };
                sample_tag.set_idx(sample_idx);
            }
        }

        // ---- Warn the user if some samples were not found within the vcf file.
        if ! skipped_entries.is_empty() {
            skipped_entries.sort();
            skipped_entries.dedup();
            warn!("Some sample entries were not found in input vcfs:\n{:?}", skipped_entries);
        }
        
        Ok(())
    }
}<|MERGE_RESOLUTION|>--- conflicted
+++ resolved
@@ -48,13 +48,8 @@
             let line = line?;
             let split_line = line.split('\t').collect::<Vec<&str>>();
             let (id, pop) = (split_line[0], split_line[1]);
-<<<<<<< HEAD
             if self.samples.get(pop).unwrap_or(&Vec::new()).contains(&SampleTag::new(id, None)) {
                 writer.write(format!("{line}\n").as_bytes())?;
-=======
-            if self.samples[pop].contains(&SampleTag::new(id, None)) {
-                writer.write_all(format!("{line}\n").as_bytes())?;
->>>>>>> 3aeb84e1
             }
         }
         Ok(())
